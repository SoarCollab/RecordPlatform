--- conflicted
+++ resolved
@@ -4,12 +4,8 @@
 import { getFileListApi, getFileAddressApi, adminDeleteFileApi, generateShareCodeApi, getFileTransactionApi } from "@/api/file.js";
 import { Promotion, DeleteFilled, Download, InfoFilled } from '@element-plus/icons-vue'
 import { formatSize } from "@/utils/file.js";
-<<<<<<< HEAD
+import { checkAndShowCryptoStatus, runCryptoTest, generateDiagnosticReport } from "@/utils/cryptoStatus.js";
 import { decryptAndAssembleFile } from "@/utils/decrypt.js";
-=======
-import { decryptAndAssembleFile, base64ToUint8Array } from "@/utils/decrypt.js";
-import { checkAndShowCryptoStatus, runCryptoTest, generateDiagnosticReport } from "@/utils/cryptoStatus.js";
->>>>>>> 2a695459
 import TaskManager from "@/utils/taskNotification.js";
 import { ElMessage } from "element-plus";
 import { useMessage, useMessageBox } from "@/utils/message";
@@ -89,9 +85,6 @@
   getList();
 });
 
-<<<<<<< HEAD
-const handleDownload = (row) => {
-=======
 const handleDownload = async (row) => {
   // 首先检查Web Crypto API是否可用
   const cryptoAvailable = await checkAndShowCryptoStatus(ElMessage.error);
@@ -100,7 +93,6 @@
     return;
   }
 
->>>>>>> 2a695459
   const taskId = TaskManager.addTask({
     title: `下载文件: ${row.fileName}`,
     progress: 0
@@ -130,8 +122,8 @@
           if (keyIndex === -1) throw new Error('在最后一个分片中未找到密钥分隔符');
           const keyBase64 = new TextDecoder().decode(lastChunkData.slice(keyIndex + keySeparator.length)).trim();
           if (!isValidBase64(keyBase64)) throw new Error('提取的密钥不是有效的Base64格式');
-          
-          const chunkPromises = fileAddresses.map((address, i) => 
+
+          const chunkPromises = fileAddresses.map((address, i) =>
             fetch(address).then(response => {
               if (!response.ok) throw new Error(`下载分片 ${i + 1} 失败: ${response.status} ${response.statusText}`);
               TaskManager.updateTask(taskId, { progress: Math.round(((i + 1) / fileAddresses.length) * 100) });
@@ -361,10 +353,10 @@
   <el-dialog
     v-model="transactionDialogVisible"
     title="文件交易记录"
-    width="60%" 
+    width="60%"
     :close-on-click-modal="false"
     append-to-body
-    class="transaction-verify-dialog-vue" 
+    class="transaction-verify-dialog-vue"
   >
     <div v-if="currentTransaction.transactionHash" class="transaction-detail-content-vue">
       <el-descriptions :column="1" border label-class-name="tx-label" class-name="tx-content-cell">
@@ -402,8 +394,8 @@
           {{ isABISectionExpanded ? '点击收起' : '点击展开' }}
         </el-button>
         <div class="abi-content-vue">
-          <el-scrollbar :max-height="isABISectionExpanded ? '400px' : '100px'"> 
-             <pre class="dialog-pre-wrap breakable-scroll">{{ currentTransaction.formattedABI }}</pre> 
+          <el-scrollbar :max-height="isABISectionExpanded ? '400px' : '100px'">
+             <pre class="dialog-pre-wrap breakable-scroll">{{ currentTransaction.formattedABI }}</pre>
           </el-scrollbar>
         </div>
       </div>
@@ -420,13 +412,13 @@
 
 <style scoped>
 :deep(.transaction-verify-dialog-vue) {
-  max-width: 800px; 
+  max-width: 800px;
 }
 
 :deep(.transaction-verify-dialog-vue .el-dialog__body) {
-  padding-top: 10px; 
+  padding-top: 10px;
   padding-bottom: 20px;
-  overflow-y: auto; 
+  overflow-y: auto;
 }
 
 .transaction-detail-content-vue {
@@ -434,32 +426,32 @@
 }
 
 :deep(.transaction-verify-dialog-vue .el-descriptions__table) {
-  width: 100% !important; 
-  table-layout: fixed !important; 
-}
-
-:deep(.transaction-verify-dialog-vue .el-descriptions .tx-label) { 
-  width: 120px !important; 
+  width: 100% !important;
+  table-layout: fixed !important;
+}
+
+:deep(.transaction-verify-dialog-vue .el-descriptions .tx-label) {
+  width: 120px !important;
   font-weight: bold;
-  background-color: #fafafa; 
+  background-color: #fafafa;
   text-align: right;
-  padding-right: 12px; 
-  vertical-align: top; 
-  word-break: normal; 
-}
-
-:deep(.transaction-verify-dialog-vue .el-descriptions .tx-content-cell) { 
-  word-break: break-all; 
+  padding-right: 12px;
+  vertical-align: top;
+  word-break: normal;
+}
+
+:deep(.transaction-verify-dialog-vue .el-descriptions .tx-content-cell) {
+  word-break: break-all;
   overflow-wrap: break-word;
-  vertical-align: top; 
+  vertical-align: top;
 }
 
 :deep(.transaction-verify-dialog-vue .el-descriptions .tx-content-cell .el-descriptions__content),
 :deep(.transaction-verify-dialog-vue .el-descriptions .tx-content-cell .dialog-breakable-text) {
-  word-break: break-all; 
-  overflow-wrap: break-word; 
-  white-space: normal; 
-  display: block; 
+  word-break: break-all;
+  overflow-wrap: break-word;
+  white-space: normal;
+  display: block;
 }
 
 .dialog-breakable-text {
@@ -467,13 +459,13 @@
    overflow-wrap: break-word;
    white-space: pre-wrap; /* Changed from normal to pre-wrap for potentially better formatting */
  }
- 
+
 .dialog-pre-wrap {
    white-space: pre-wrap;
    font-family: monospace;
    word-break: break-word; /* Changed from break-all for better readability */
  }
- 
+
 .breakable-scroll { /* Applied to the div/pre inside scrollbar */
    /* max-width: 100%; This might be implicitly handled by scrollbar */
    overflow-wrap: break-word;
@@ -481,13 +473,13 @@
  }
 
 .abi-section-vue {
-  margin-top: 1rem; 
+  margin-top: 1rem;
 }
 .abi-section-vue .font-bold {
   font-weight: bold;
 }
 .abi-section-vue .mb-2 {
-  margin-bottom: 0.5rem; 
+  margin-bottom: 0.5rem;
 }
 
 :deep(.transaction-verify-dialog-vue .el-scrollbar .dialog-pre-wrap) { /* Adjusted selector based on user's HTML changes */
@@ -496,12 +488,12 @@
   border-radius: 4px;
   font-size: 0.9em;
   line-height: 1.5;
-  white-space: pre-wrap;  
-  word-break: break-all;  
-  margin: 0; 
-}
-
-.mt-4 { 
-    margin-top: 1rem; 
+  white-space: pre-wrap;
+  word-break: break-all;
+  margin: 0;
+}
+
+.mt-4 {
+    margin-top: 1rem;
 }
 </style>